
/*
 * TODO: keys are currently assumed <= sizeof(void *). Key target never freed.
 */

#define _LGPL_SOURCE
#include <stdlib.h>
#include <errno.h>
#include <assert.h>
#include <stdio.h>

#include <urcu.h>
#include <urcu-defer.h>
#include <arch.h>
#include <arch_atomic.h>
#include <compiler.h>
#include <urcu/jhash.h>
<<<<<<< HEAD
#include <stdio.h>
#include <pthread.h>
=======
#include <urcu-ht.h>

/* node flags */
#define	NODE_STOLEN	(1 << 0)
>>>>>>> 3df2df75

struct rcu_ht_node;

struct rcu_ht_node {
	struct rcu_ht_node *next;
	void *key;
	void *data;
	unsigned int flags;
};

struct rcu_ht {
	struct rcu_ht_node **tbl;
	ht_hash_fct hash_fct;
	void (*free_fct)(void *data);	/* fct to free data */
	unsigned long size;
	uint32_t keylen;
	uint32_t hashseed;
	pthread_mutex_t resize_mutex;	/* resize mutex: add/del mutex */
	int resize_ongoing;		/* fast-path resize check */
};

struct rcu_ht *ht_new(ht_hash_fct hash_fct, void (*free_fct)(void *data),
		      unsigned long init_size, uint32_t keylen,
		      uint32_t hashseed)
{
	struct rcu_ht *ht;

	ht = calloc(1, sizeof(struct rcu_ht));
	ht->hash_fct = hash_fct;
	ht->free_fct = free_fct;
	ht->size = init_size;
	ht->keylen = keylen;
	ht->hashseed = hashseed;
	/* this mutex should not nest in read-side C.S. */
	pthread_mutex_init(&ht->resize_mutex, NULL);
	ht->resize_ongoing = 0;
	ht->tbl = calloc(init_size, sizeof(struct rcu_ht_node *));
	return ht;
}

void *ht_lookup(struct rcu_ht *ht, void *key)
{
	unsigned long hash;
	struct rcu_ht_node *node;
	void *ret;

	hash = ht->hash_fct(key, ht->keylen, ht->hashseed) % ht->size;
	smp_read_barrier_depends();	/* read size before links */

	rcu_read_lock();
	node = rcu_dereference(ht->tbl[hash]);
	for (;;) {
		if (likely(!node)) {
			ret = NULL;
			break;
		}
		if (node->key == key) {
			ret = node->data;
			break;
		}
		node = rcu_dereference(node->next);
	}
	rcu_read_unlock();

	return ret;
}

/*
 * Will re-try until either:
 * - The key is already there (-EEXIST)
 * - We successfully add the key at the head of a table bucket.
 */
int ht_add(struct rcu_ht *ht, void *key, void *data)
{
	struct rcu_ht_node *node, *old_head, *new_head;
	unsigned long hash;
	int ret = 0;

	new_head = calloc(1, sizeof(struct rcu_ht_node));
	new_head->key = key;
	new_head->data = data;
	new_head->flags = 0;
	/* here comes the fun and tricky part.
	 * Add at the beginning with a cmpxchg.
	 * Hold a read lock between the moment the first element is read
	 * and the nodes traversal (to find duplicates). This ensures
	 * the head pointer has not been reclaimed when cmpxchg is done.
	 * Always adding at the head ensures that we would have to
	 * re-try if a new item has been added concurrently. So we ensure that
	 * we never add duplicates. */
retry:
	rcu_read_lock();

	if (unlikely(ht->resize_ongoing)) {
		rcu_read_unlock();
		/*
		 * Wait for resize to complete before continuing.
		 */
		ret = pthread_mutex_lock(&ht->resize_mutex);
		assert(!ret);
		ret = pthread_mutex_unlock(&ht->resize_mutex);
		assert(!ret);
		goto retry;
	}

	hash = ht->hash_fct(key, ht->keylen, ht->hashseed) % ht->size;

	old_head = node = rcu_dereference(ht->tbl[hash]);
	for (;;) {
		if (likely(!node)) {
			break;
		}
		if (node->key == key) {
			ret = -EEXIST;
			goto end;
		}
		node = rcu_dereference(node->next);
	}
	new_head->next = old_head;
	if (rcu_cmpxchg_pointer(&ht->tbl[hash], old_head, new_head) != old_head)
		goto restart;
end:
	rcu_read_unlock();
	return ret;

	/* restart loop, release and re-take the read lock to be kind to GP */
restart:
	rcu_read_unlock();
	goto retry;
}

/*
 * Restart until we successfully remove the entry, or no entry is left
 * ((void *)(unsigned long)-ENOENT).
 * Deal with concurrent stealers by doing an extra verification pass to check
 * that no element in the list are still pointing to the element stolen.
 * This could happen if two concurrent steal for consecutive objects are
 * executed. A pointer to an object being stolen could be saved by the
 * concurrent stealer for the previous object.
 * Also, given that in this precise scenario, another stealer can also want to
 * delete the doubly-referenced object; use a "stolen" flag to let only one
 * stealer delete the object.
 */
void *ht_steal(struct rcu_ht *ht, void *key)
{
	struct rcu_ht_node **prev, *node, *del_node = NULL;
	unsigned long hash;
	void *data;
	int ret;

retry:
	rcu_read_lock();

	if (unlikely(ht->resize_ongoing)) {
		rcu_read_unlock();
		/*
		 * Wait for resize to complete before continuing.
		 */
		ret = pthread_mutex_lock(&ht->resize_mutex);
		assert(!ret);
		ret = pthread_mutex_unlock(&ht->resize_mutex);
		assert(!ret);
		goto retry;
	}

	hash = ht->hash_fct(key, ht->keylen, ht->hashseed) % ht->size;

	prev = &ht->tbl[hash];
	node = rcu_dereference(*prev);
	for (;;) {
		if (likely(!node)) {
			if (del_node) {
				goto end;
			} else {
				goto error;
			}
		}
		if (node->key == key) {
			break;
		}
		prev = &node->next;
		node = rcu_dereference(*prev);
	}

	if (!del_node) {
		/*
		 * Another concurrent thread stole it ? If so, let it deal with
		 * this. Assume NODE_STOLEN is the only flag. If this changes,
		 * read flags before cmpxchg.
		 */
		if (cmpxchg(&node->flags, 0, NODE_STOLEN) != 0)
			goto error;
	}

	/* Found it ! pointer to object is in "prev" */
	if (rcu_cmpxchg_pointer(prev, node, node->next) == node)
		del_node = node;
	goto restart;

end:
	/*
	 * From that point, we own node. Note that there can still be concurrent
	 * RCU readers using it. We can free it outside of read lock after a GP.
	 */
	rcu_read_unlock();

	data = del_node->data;
	call_rcu(free, del_node);
	return data;

error:
	data = (void *)(unsigned long)-ENOENT;
	rcu_read_unlock();
	return data;

	/* restart loop, release and re-take the read lock to be kind to GP */
restart:
	rcu_read_unlock();
	goto retry;
}

int ht_delete(struct rcu_ht *ht, void *key)
{
	void *data;

	data = ht_steal(ht, key);
	if (data && data != (void *)(unsigned long)-ENOENT) {
		if (ht->free_fct)
			call_rcu(ht->free_fct, data);
		return 0;
	} else {
		return -ENOENT;
	}
}

/* Delete all old elements. Allow concurrent writer accesses. */
int ht_delete_all(struct rcu_ht *ht)
{
	unsigned long i;
	struct rcu_ht_node **prev, *node, *inext;
	int cnt = 0;
	int ret;

	/*
	 * Mutual exclusion with resize operations, but leave add/steal execute
	 * concurrently. This is OK because we operate only on the heads.
	 */
	ret = pthread_mutex_lock(&ht->resize_mutex);
	assert(!ret);

	for (i = 0; i < ht->size; i++) {
		rcu_read_lock();
		prev = &ht->tbl[i];
		/*
		 * Cut the head. After that, we own the first element.
		 */
		node = rcu_xchg_pointer(prev, NULL);
		if (!node) {
			rcu_read_unlock();
			continue;
		}
		/*
		 * We manage a list shared with concurrent writers and readers.
		 * Note that a concurrent add may or may not be deleted by us,
		 * depending if it arrives before or after the head is cut.
		 * "node" points to our first node. Remove first elements
		 * iteratively.
		 */
		for (;;) {
			inext = NULL;
			prev = &node->next;
			if (prev)
				inext = rcu_xchg_pointer(prev, NULL);
			/*
			 * "node" is the first element of the list we have cut.
			 * We therefore own it, no concurrent writer may delete
			 * it. There can only be concurrent lookups. Concurrent
			 * add can only be done on a bucket head, but we've cut
			 * it already. inext is also owned by us, because we
			 * have exchanged it for "NULL". It will therefore be
			 * safe to use it after a G.P.
			 */
			rcu_read_unlock();
			if (node->data)
				call_rcu(ht->free_fct, node->data);
			call_rcu(free, node);
			cnt++;
			if (likely(!inext))
				break;
			rcu_read_lock();
			node = inext;
		}
	}

	ret = pthread_mutex_unlock(&ht->resize_mutex);
	assert(!ret);
	return cnt;
}

/*
 * Should only be called when no more concurrent readers nor writers can
 * possibly access the table.
 */
int ht_destroy(struct rcu_ht *ht)
{
	int ret;

	ret = ht_delete_all(ht);
	free(ht->tbl);
	free(ht);
	return ret;
}

static void ht_resize_grow(struct rcu_ht *ht)
{
	unsigned long i, new_size, old_size;
	struct rcu_ht_node **new_tbl, **old_tbl;
	struct rcu_ht_node *node, *new_node, *tmp;
	unsigned long hash;

	old_size = ht->size;

	if (old_size == 1)
		return;

	new_size = old_size << 1;
	new_tbl = calloc(new_size, sizeof(struct rcu_ht_node *));

	for (i = 0; i < old_size; i++) {
		/*
		 * Re-hash each entry, insert in new table.
		 * It's important that a reader looking for a key _will_ find it
		 * if it's in the table.
		 * Copy each node. (just the node, not ->data)
		 */
		node = ht->tbl[i];
		while (node) {
			hash = ht->hash_fct(node->key, ht->keylen, ht->hashseed)
					    % new_size;
			new_node = malloc(sizeof(struct rcu_ht_node));
			new_node->key = node->key;
			new_node->data = node->data;
			new_node->next = new_tbl[i];	/* add to head */
			new_tbl[i] = new_node;
			node = node->next;
		}
	}

	old_tbl = ht->tbl;
	ht->tbl = new_tbl;
	smp_wmb();	/* write links and table before changing size */
	ht->size = new_size;

	/* Ensure all concurrent lookups use new size and table */
	synchronize_rcu();

	for (i = 0; i < old_size; i++) {
		node = old_tbl[i];
		while (node) {
			tmp = node->next;
			free(node);
			node = tmp;
		}
	}
	free(old_tbl);
}

static void ht_resize_shrink(struct rcu_ht *ht)
{
	unsigned long i, new_size;
	struct rcu_ht_node **new_tbl;
	struct rcu_ht_node **prev, *node;

	if (ht->size == 1)
		return;

	new_size = ht->size >> 1;

	for (i = 0; i < new_size; i++) {
		/* Link end with first entry of 2*i */
		prev = &ht->tbl[i];
		node = *prev;
		while (node) {
			prev = &node->next;
			node = *prev;
		}
		*prev = ht->tbl[i << 1];
	}
	smp_wmb();	/* write links before changing size */
	ht->size = new_size;

	/* Ensure all concurrent lookups use new size */
	synchronize_rcu();

	new_tbl = realloc(ht->tbl, new_size * sizeof(struct rcu_ht_node *));
	/* shrinking, pointers should not move */
	assert(new_tbl == ht->tbl);
}

/*
 * growth: >0: *2, <0: /2
 */
void ht_resize(struct rcu_ht *ht, int growth)
{
	int ret;

	ret = pthread_mutex_lock(&ht->resize_mutex);
	assert(!ret);
	ht->resize_ongoing = 1;
	synchronize_rcu();
	/* All add/remove are waiting on the mutex. */
	if (growth > 0)
		ht_resize_grow(ht);
	else if (growth < 0)
		ht_resize_shrink(ht);
	smp_mb();
	ht->resize_ongoing = 0;
	ret = pthread_mutex_unlock(&ht->resize_mutex);
	assert(!ret);
}

/*
 * Expects keys <= than pointer size to be encoded in the pointer itself.
 */
uint32_t ht_jhash(void *key, uint32_t length, uint32_t initval)
{
	uint32_t ret;
	void *vkey;

	if (length <= sizeof(void *))
		vkey = &key;
	else
		vkey = key;
	ret = jhash(vkey, length, initval);
	return ret;
}<|MERGE_RESOLUTION|>--- conflicted
+++ resolved
@@ -15,15 +15,12 @@
 #include <arch_atomic.h>
 #include <compiler.h>
 #include <urcu/jhash.h>
-<<<<<<< HEAD
 #include <stdio.h>
 #include <pthread.h>
-=======
 #include <urcu-ht.h>
 
 /* node flags */
 #define	NODE_STOLEN	(1 << 0)
->>>>>>> 3df2df75
 
 struct rcu_ht_node;
 
